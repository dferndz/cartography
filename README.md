--- conflicted
+++ resolved
@@ -80,8 +80,10 @@
     --data_dir $PATH_TO_GLUE_DIR_WITH_ORIGINAL_DATA_IN_TSV_FORMAT
 ```
 
-<<<<<<< HEAD
 Supported `$TASK`s include SNLI, QNLI, MNLI and WINOGRANDE, and `$METRIC`s include `confidence`, `variability`, `correctness`, `forgetfulness` and `threshold_closeness`; see [paper](https://aclanthology.org/2020.emnlp-main.746) for more details.
+
+
+To select _hard-to-learn_ instances, set `$METRIC` as "confidence" and for _ambiguous_, set `$METRIC` as "variability". For _easy-to-learn_ instances: set `$METRIC` as "confidence" and use the flag `--worst`.
 
 
 ### Contact and Reference
@@ -109,8 +111,3 @@
 }
 ```
 Copyright [2020] [Swabha Swayamdipta]
-=======
-Supported `$TASK`s include SNLI, QNLI, MNLI and WINOGRANDE, and `$METRIC`s include `confidence`, `variability`, `correctness`, `forgetfulness` and `threshold_closeness`; see [paper](https://arxiv.org/abs/2009.10795) for more details.
-
-To select _hard-to-learn_ instances, set `$METRIC` as "confidence" and for _ambiguous_, set `$METRIC` as "variability". For _easy-to-learn_ instances: set `$METRIC` as "confidence" and use the flag `--worst`. 
->>>>>>> c7865383
